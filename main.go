--- conflicted
+++ resolved
@@ -71,17 +71,12 @@
 		log.Printf("Watching the following namespaces: %+v", namespaces)
 	}
 
-<<<<<<< HEAD
 	if dogstatsdEnabled {
 		// if Configure is never called, dogstatsd-go should handle a nil Client
 		// without crashing or sending anything.
 		if err := stats.Configure(dogstatsdHost, dogstatsdPort); err != nil {
 			log.Fatal(errors.Wrap(err, "Error configuring dogstatsd"))
 		}
-=======
-	if err := stats.Configure(dogstatsdHost, dogstatsdPort); err != nil {
-		log.Fatal(errors.Wrap(err, "Error setting up dogstatsd"))
->>>>>>> fde6f2b1
 	}
 	stats.Client().Gauge("start", 1, nil, 1)
 
