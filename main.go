package main

import (
	"fmt"
	"log"
	"net"
	"os"
	"os/signal"
	"syscall"
	"time"

	"github.com/github/kube-service-exporter/pkg/controller"
	"github.com/github/kube-service-exporter/pkg/leader"
	"github.com/github/kube-service-exporter/pkg/server"
	"github.com/github/kube-service-exporter/pkg/stats"
	capi "github.com/hashicorp/consul/api"
	"github.com/spf13/viper"
)

var (
	// Build arguments, set at build-time w/ ldflags -X
	GitCommit string
	GitBranch string
	BuildTime string
)

type RunStopper interface {
	Run() error
	Stop()
	String() string
}

func main() {
	viper.SetEnvPrefix("KSE")
	viper.AutomaticEnv()
	viper.SetDefault("CONSUL_KV_PREFIX", "kube-service-exporter")
	viper.SetDefault("CONSUL_HOST", "127.0.0.1")
	viper.SetDefault("CONSUL_PORT", 8500)
	viper.SetDefault("DOGSTATSD_ENABLED", true)
	viper.SetDefault("DOGSTATSD_HOST", "127.0.0.1")
	viper.SetDefault("DOGSTATSD_PORT", 8125)
	viper.SetDefault("HTTP_IP", "")
	viper.SetDefault("HTTP_PORT", 8080)
	viper.SetDefault("SERVICES_ENABLED", false)

	namespaces := viper.GetStringSlice("NAMESPACE_LIST")
	clusterId := viper.GetString("CLUSTER_ID")
	kvPrefix := viper.GetString("CONSUL_KV_PREFIX")
	consulHost := viper.GetString("CONSUL_HOST")
	consulPort := viper.GetInt("CONSUL_PORT")
	podName := viper.GetString("POD_NAME")
	nodeSelector := viper.GetString("NODE_SELECTOR")
	dogstatsdEnabled := viper.GetBool("DOGSTATSD_ENABLED")
	dogstatsdHost := viper.GetString("DOGSTATSD_HOST")
	dogstatsdPort := viper.GetInt("DOGSTATSD_PORT")
	httpIp := viper.GetString("HTTP_IP")
	httpPort := viper.GetInt("HTTP_PORT")
	servicesEnabled := viper.GetBool("SERVICES_ENABLED")

	stopTimeout := 10 * time.Second
	stoppedC := make(chan struct{})

	log.Printf("Starting kube-service-exporter: built at: %s, git commit: %s, git branch: %s", BuildTime, GitCommit, GitBranch)

	if !viper.IsSet("CLUSTER_ID") {
		log.Fatalf("Please set the KSE_CLUSTER_ID environment variable to a unique cluster Id")
	}

	if len(namespaces) > 0 {
		log.Printf("Watching the following namespaces: %+v", namespaces)
	}

<<<<<<< HEAD
	if dogstatsdEnabled {
		// if Configure is never called, dogstatsd-go should handle a nil Client
		// without crashing or sending anything.
		if err := stats.Configure(dogstatsdHost, dogstatsdPort); err != nil {
			log.Fatal(err)
		}
=======
	if err := stats.Configure(dogstatsdHost, dogstatsdPort); err != nil {
		log.Fatalf("Error configuring dogstatsd: %v", err)
>>>>>>> d7e3462d
	}
	stats.Client().Gauge("start", 1, nil, 1)

	ic, err := controller.NewInformerConfig()
	if err != nil {
		log.Fatal(err)
	}

	nodeIC, err := controller.NewNodeInformerConfig()
	if err != nil {
		log.Fatal(err)
	}

	// Get the IP for the local consul agent since we need it in a few places
	consulIPs, err := net.LookupIP(consulHost)
	if err != nil {
		log.Fatal(err)
	}

	consulCfg := capi.DefaultConfig()
	consulCfg.Address = fmt.Sprintf("%s:%d", consulIPs[0].String(), consulPort)
	log.Printf("Using Consul agent at %s", consulCfg.Address)

	elector, err := leader.NewConsulLeaderElector(consulCfg, kvPrefix, clusterId, podName)
	if err != nil {
		log.Fatal(err)
	}

	targetCfg := controller.ConsulTargetConfig{
		ConsulConfig:    consulCfg,
		KvPrefix:        kvPrefix,
		ClusterId:       clusterId,
		Elector:         elector,
		ServicesEnabled: servicesEnabled,
	}
	target, err := controller.NewConsulTarget(targetCfg)
	if err != nil {
		log.Fatal(err)
	}

	sw := controller.NewServiceWatcher(ic, namespaces, clusterId, target)
	nw := controller.NewNodeWatcher(nodeIC, target, nodeSelector)
	httpSrv := server.New(httpIp, httpPort, stopTimeout)

	runStoppers := []RunStopper{elector, sw, nw, httpSrv}

	for _, rs := range runStoppers {
		go func(rs RunStopper) {
			log.Printf("Starting %s...", rs.String())
			if err := rs.Run(); err != nil {
				log.Fatal(err)
			}
		}(rs)
	}

	sigC := make(chan os.Signal, 1)
	signal.Notify(sigC, syscall.SIGINT, syscall.SIGTERM)
	<-sigC
	log.Println("Shutting down...")
	stats.Client().Gauge("shutdown", 1, nil, 1)

	go func() {
		defer close(stoppedC)
		for _, rs := range runStoppers {
			rs.Stop()
			log.Printf("Stopped %s.", rs.String())
		}
	}()

	stats.WithTiming("shutdown_time", nil, func() {
		// make sure stops don't take too long
		timer := time.NewTimer(stopTimeout)
		select {
		case <-timer.C:
			log.Println("goroutines took too long to stop. Exiting.")
		case <-stoppedC:
			log.Println("Stopped.")
		}
		os.Stdout.Sync()
	})
}<|MERGE_RESOLUTION|>--- conflicted
+++ resolved
@@ -14,6 +14,7 @@
 	"github.com/github/kube-service-exporter/pkg/server"
 	"github.com/github/kube-service-exporter/pkg/stats"
 	capi "github.com/hashicorp/consul/api"
+	"github.com/pkg/errors"
 	"github.com/spf13/viper"
 )
 
@@ -70,17 +71,12 @@
 		log.Printf("Watching the following namespaces: %+v", namespaces)
 	}
 
-<<<<<<< HEAD
 	if dogstatsdEnabled {
 		// if Configure is never called, dogstatsd-go should handle a nil Client
 		// without crashing or sending anything.
 		if err := stats.Configure(dogstatsdHost, dogstatsdPort); err != nil {
-			log.Fatal(err)
+			log.Fatal(errors.Wrap(err, "Error configuring dogstatsd"))
 		}
-=======
-	if err := stats.Configure(dogstatsdHost, dogstatsdPort); err != nil {
-		log.Fatalf("Error configuring dogstatsd: %v", err)
->>>>>>> d7e3462d
 	}
 	stats.Client().Gauge("start", 1, nil, 1)
 
